--- conflicted
+++ resolved
@@ -50,14 +50,11 @@
       activesupport (>= 3.2.0)
       hashie (>= 2.0.2)
       multi_json (>= 1.3.0)
-<<<<<<< HEAD
-=======
     digital_ocean (1.2.0)
       faraday (~> 0.8.7)
       faraday_middleware (~> 0.9.0)
       json
       rash
->>>>>>> 3ba4960f
     em-winrm (0.5.4)
       eventmachine (= 1.0.0.beta.3)
       mixlib-log (>= 1.3.0)
@@ -68,13 +65,9 @@
     excon (0.25.3)
     faraday (0.8.8)
       multipart-post (~> 1.2.0)
-<<<<<<< HEAD
-    ffi (1.9.0)
-=======
     faraday_middleware (0.9.0)
       faraday (>= 0.7.4, < 0.9)
     ffi (1.9.1)
->>>>>>> 3ba4960f
     fog (1.15.0)
       builder
       excon (~> 0.25.0)
@@ -150,11 +143,8 @@
       systemu
       yajl-ruby
     rack (1.5.2)
-<<<<<<< HEAD
-=======
     rash (0.4.0)
       hashie (~> 2.0.0)
->>>>>>> 3ba4960f
     rest-client (1.6.7)
       mime-types (>= 1.16)
     retryable (1.3.3)
@@ -212,9 +202,6 @@
   berkshelf
   chef
   foodcritic
-<<<<<<< HEAD
-=======
   knife-digital_ocean
->>>>>>> 3ba4960f
   knife-ec2
   knife-rackspace